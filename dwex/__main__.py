import sys, os
from PyQt6.QtCore import Qt, QModelIndex, QSettings, QUrl, QEvent
from PyQt6.QtGui import QFontMetrics, QDesktopServices, QWindow
from PyQt6.QtWidgets import *
from .die import DIETableModel, ip_in_range
from .formats import read_dwarf, get_debug_sections
<<<<<<< HEAD
from .tree import DWARFTreeModel, cu_sort_key
from .dwarfutil import has_code_location
from .scriptdlg import ScriptDlg
=======
from .tree import DWARFTreeModel, has_code_location, cu_sort_key
from .scriptdlg import ScriptDlg, make_execution_environment
>>>>>>> f3c8ac25
from .ui import setup_ui
from .locals import LocalsDlg

version = (2, 32)

# TODO:
# On MacOS, start without a main window, instead show the Open dialog

#-----------------------------------------------------------------
# The one and only main window class
# Pretty much DWARF unaware, all the DWARF visualization logic is in tree.py and die.py
#-----------------------------------------------------------------

# "Opened, could not parse"
class DWARFParseError(Exception):
    def __init__(self, exc, di):
        Exception.__init__(self, "DWARF parsing error: " + format(exc))
        self.dwarfinfo = di

class TheWindow(QMainWindow):
    def __init__(self):
        QMainWindow.__init__(self)
        self.in_tree_nav = False
        self.font_metrics = QFontMetrics(QApplication.font())

        self.load_settings()
        setup_ui(self)
        self.setAcceptDrops(True)

        # The data model placeholders - to be populated once we read a file
        self.tree_model = None # Recreated between files
        self.die_model = None # Reused between DIEs

        self.findcondition = None
        self.findcucondition = None

        self.show()

        # Command line: if can't open, print the error to console
        # On Mac/Linux, the user will see it. On Windows, they won't.
        if len(sys.argv) > 1:
            try:
                if self.open_file(sys.argv[1]) is None:
                    print("The file contains no DWARF information, or it is in an unsupported format.")
            except Exception as exc:
                print(format(exc))

    def load_settings(self):
        self.sett = QSettings('Seva', 'DWARFExplorer')
        self.prefix = self.sett.value('General/Prefix', False, type=bool)
        self.lowlevel = self.sett.value('General/LowLevel', False, type=bool)
        self.hex = self.sett.value('General/Hex', False, type=bool)
        self.sortcus = self.sett.value('General/SortCUs', True, type=bool)
        self.sortdies = self.sett.value('General/SortDIEs', False, type=bool)
        self.dwarfregnames = self.sett.value('General/DWARFRegNames', False, type=bool)
        self.mru = []
        for i in range(0, 10):
            f = self.sett.value("General/MRU%d" % i, False)
            if f:
                arch = self.sett.value("General/MRUArch%d" % i, None)
                fa = (f,) if arch is None else (f,arch) 
                self.mru.append(fa)        

    ###################################################################
    # Done with init, now file stuff
    ###################################################################

    # Callback for the Mach-O fat binary opening logic
    # Taking a cue from Hopper or IDA, we parse only one slice at a time
    def resolve_arch(self, arches):
        r = QInputDialog.getItem(self, 'Mach-O Fat Binary', 'Choose an architecture:', arches, 0, False, Qt.WindowType.Dialog)
        return arches.index(r[0]) if r[1] else None
    
    # Can throw an exception
    # Returns None if it doesn't seem to contain DWARF
    # False if the user cancelled
    # True if the DWARF tree was loaded
    def open_file(self, filename, arch = None):
        self.start_wait()
        try:
            di = read_dwarf(filename, self.resolve_arch if arch is None else lambda arches: arches.index(arch))
            if not di: # Covers both False and None
                return di
            
            # Some degree of graceful handling of wrong format
            try:
                # Some cached top level stuff
                # Notably, iter_CUs doesn't cache
                di._ranges = None # Loaded on first use
                di._aranges = None
                def decorate_cu(cu, i):
                    cu._i = i
                    cu._lineprogram = None
                    cu._exprparser = None
                    return cu
                di._unsorted_CUs = [decorate_cu(cu, i) for (i, cu) in enumerate(di.iter_CUs())] # We'll need them first thing, might as well load here
                if not len(di._unsorted_CUs):
                    return None # Weird, but saw it once - debug sections present, but no CUs
                # For quick CU search by offset within the info section, regardless of sorting
                di._CU_offsets = [cu.cu_offset for cu in di._unsorted_CUs]
                di._CUs = list(di._unsorted_CUs)

                if self.sortcus:
                    di._CUs.sort(key = cu_sort_key)
                    for (i, cu) in enumerate(di._CUs):
                        cu._i = i
                di._locparser = None # Created on first use

                self.dwarfinfo = di
                self.filename = filename
                self.tree_model = DWARFTreeModel(di, self.prefix, self.sortcus, self.sortdies)
                self.the_tree.setModel(self.tree_model)
                self.the_tree.selectionModel().currentChanged.connect(self.on_tree_selection)
                s = os.path.basename(filename)
                if arch is not None:
                    s += ' (' + arch + ')'
                self.setWindowTitle("DWARF Explorer - " + s)
                self.savesection_menuitem.setEnabled(True)
                self.back_menuitem.setEnabled(False)
                self.forward_menuitem.setEnabled(False)
                self.followref_menuitem.setEnabled(False)
                self.highlightcode_menuitem.setEnabled(True)
                self.highlightsubstring_menuitem.setEnabled(True)
                self.highlightcondition_menuitem.setEnabled(True)
                self.highlightnothing_menuitem.setEnabled(True)
                self.copy_menuitem.setEnabled(False)
                self.copyline_menuitem.setEnabled(False)
                self.copytable_menuitem.setEnabled(False)
                self.findbycondition_menuitem.setEnabled(True)
                self.find_menuitem.setEnabled(True)
                self.findip_menuitem.setEnabled(True)
                self.byoffset_menuitem.setEnabled(True)
                self.localsat_menuitem.setEnabled(True)
                self.on_highlight_nothing()
                # Navigation stack - empty
                self.navhistory = []
                self.navpos = -1
                self.save_filename_in_mru(filename, di._fat_arch if '_fat_arch' in dir(di) and di._fat_arch else None)
                return True
            except AssertionError as ass: # Covers exeptions during parsing
                raise DWARFParseError(ass, di)
        finally:
            self.end_wait()

    def save_mru(self):
        for i, fa in enumerate(self.mru):
            self.sett.setValue("General/MRU%d" % i, fa[0])    
            if len(fa) > 1:
                self.sett.setValue("General/MRUArch%d" % i, fa[1])
            else:
                self.sett.remove("General/MRUArch%d" % i)
        for i in range(len(self.mru), 10):
            self.sett.remove("General/MRU%d" % i)
            self.sett.remove("General/MRUArch%d" % i)

    # Open a file, display an error if failure
    def open_file_interactive(self, filename, arch = None):
        try:
            if self.open_file(filename, arch) is None:
                if os.path.isdir(filename):
                    s = "The directory (bundle) could not be resolved to a DWARF containing file, or the file contains no DWARF information. Try navigating inside and open the executable file directly."
                else:
                    s = "The file contains no DWARF information, or it is in an unsupported format."
                QMessageBox(QMessageBox.Icon.Warning, "DWARF Explorer", s,
                    QMessageBox.StandardButton.Ok, self).show()
        except DWARFParseError as dperr:
            mb = QMessageBox(QMessageBox.Icon.Critical, "DWARF Explorer",
                "Error parsing the DWARF information in this file. Would you like to save the debug section contents for manual analysis?",
                QMessageBox.StandardButton.Yes|QMessageBox.StandardButton.No, self)
            mb.setEscapeButton(QMessageBox.StandardButton.No)
            r = mb.exec()
            if r == QMessageBox.StandardButton.Yes:
                self.save_sections(filename, dperr.dwarfinfo)
        except Exception as exc:
            QMessageBox(QMessageBox.Icon.Critical, "DWARF Explorer",
                "Error opening the file:\n\n" + format(exc),
                QMessageBox.StandardButton.Ok, self).show()
            
    def save_sections(self, filename, di):
        dir = QFileDialog.getExistingDirectory(self, "Choose a save location", os.path.dirname(filename))
        if dir:
            sections = get_debug_sections(di)
            basename = os.path.basename(filename)
            overwrite_all = False
            for (name, section) in sections.items():
                try:
                    section_file = os.path.join(dir, basename + '.' + name)
                    skip = False
                    if os.path.exists(section_file) and not overwrite_all:
                        mb = QMessageBox(QMessageBox.Icon.Question, "DWARF Explorer",
                            "File %s exists, overwrite?" % section_file,
                            QMessageBox.StandardButton.Yes|QMessageBox.StandardButton.YesAll|QMessageBox.StandardButton.No|QMessageBox.StandardButton.Cancel, self)
                        mb.setEscapeButton(QMessageBox.StandardButton.Cancel)
                        r = mb.exec()
                        if r == QMessageBox.StandardButton.Cancel:
                            return
                        elif r == QMessageBox.StandardButton.YesAll:
                            overwrite_all = True
                        elif r == QMessageBox.StandardButton.No:
                            skip = True
                    if not skip:
                        with open(section_file, 'wb') as f:
                            f.write(section.stream.getbuffer())
                except:
                    pass

    # TODO: list the extensions for the open file dialog?
    def on_open(self):
        dir = os.path.dirname(self.mru[0][0]) if len(self.mru) > 0 else ''
        filename = QFileDialog.getOpenFileName(self, None, dir)
        if filename[0]:
            self.open_file_interactive(os.path.normpath(filename[0]))

    def populate_mru_menu(self):
        class MRUHandler(object):
            def __init__(self, fa, win):
                object.__init__(self)
                self.fa = fa
                self.win = win
            def __call__(self):
                fa = self.fa
                if os.path.exists(self.fa[0]):
                    self.win.open_file_interactive(*fa)
                else:
                    mb =  QMessageBox(QMessageBox.Icon.Critical, "DWARF Explorer",
                        "The file or bundle %s does not exist or is not accessible. Shall we remove it from the recent file menu?" % (fa[0],),
                        QMessageBox.StandardButton.Yes|QMessageBox.StandardButton.No, self.win)
                    mb.setEscapeButton(QMessageBox.StandardButton.No)
                    r = mb.exec()
                    if r == QMessageBox.StandardButton.Yes:
                        self.win.delete_from_mru(fa)

        for i, fa in enumerate(self.mru):
            s = fa[0]
            if len(fa) > 1:
                s += ' (' + fa[1] + ')'
            self.mru_menu.addAction(s).triggered.connect(MRUHandler(fa, self))

    def save_filename_in_mru(self, filename, arch = None):
        mru_record = (filename,) if arch is None else (filename, arch)
        try:
            i = self.mru.index(mru_record)
        except ValueError:
            i = -1
        if i != 0:
            if i > 0:
                self.mru.pop(i)
            self.mru.insert(0, mru_record)
            if len(self.mru) > 10:
                self.mru = self.mru[0:10]
            self.save_mru()
            self.mru_menu.setEnabled(True)
            self.mru_menu.clear()
            self.populate_mru_menu()

    def delete_from_mru(self, mru_record):
        try:
            self.mru.remove(mru_record) # ValueError if not found
            self.save_mru()
            self.mru_menu.setEnabled(len(self.mru) > 0)
            self.mru_menu.clear()
            self.populate_mru_menu()
        except ValueError:
            pass

    # File drag/drop handling - equivalent to open
    def dragEnterEvent(self, evt):
        if evt.mimeData() and evt.mimeData().hasUrls() and len(evt.mimeData().urls()) == 1:
            evt.accept()

    def dropEvent(self, evt):
        self.open_file_interactive(os.path.normpath(evt.mimeData().urls()[0].toLocalFile()))

    # Save sections as
    def on_savesection(self):
        di = self.dwarfinfo
        # Maps display name to field name in DWARFInfo
        sections = get_debug_sections(di)
        
        names = sections.keys()
        r = QInputDialog.getItem(self, 'Save a Section', 'Choose a section:', names, 0, False, Qt.WindowType.Dialog)
        if r[1]:
            section_name = r[0]
            r = QFileDialog.getSaveFileName(self, "Save a section", self.filename + '.' + section_name)
            if r[0]:
                try:
                    section = sections[section_name]
                    with open(r[0], 'wb') as f:
                        # Assumes the section is a BytesIO - implementation dependent
                        f.write(section.stream.getbuffer())
                except Exception as exc:
                    QMessageBox(QMessageBox.Icon.Critical, "DWARF Explorer",
                        "Error saving the section data:\n\n" + format(exc),
                        QMessageBox.StandardButton.Ok, self).show()

    #############################################################
    # Done with file stuff, now tree navigation
    #############################################################     

    # Index is a tree index - the DIE is the data object within
    def display_die(self, index):
        die = index.internalPointer()
        die_table = self.die_table
        if not self.die_model:
            self.die_model = DIETableModel(die, self.prefix, self.lowlevel, self.hex, self.dwarfregnames)
            die_table.setModel(self.die_model)
            die_table.selectionModel().currentChanged.connect(self.on_attribute_selection)
        else:
            self.die_model.display_DIE(die)
        self.die_table.resizeColumnsToContents()
        self.details_table.setModel(None)
        self.followref_menuitem.setEnabled(False)
        self.cuproperties_menuitem.setEnabled(True)
        self.die_table.setCurrentIndex(QModelIndex()) # Will cause on_attribute_selection

        #TODO: resize the attribute table vertically dynamically
        #attr_count = self.die_model.rowCount(None)
        #die_table.resize(die_table.size().width(),
        #    die_table.rowViewportPosition(attr_count-1) + 
        #        die_table.rowHeight(attr_count-1) +
        #        die_table.horizontalHeader().size().height() + 1 + attr_count)
        #self.rpane_layout.update()

    # Invoked for tree clicks and keyboard navigation, ref follow, back-forward
    def on_tree_selection(self, index, prev = None):
        if not self.in_tree_nav: # Short out the history population logic for back-forward clicks
            navitem = self.tree_model.get_navitem(index)
            if navitem: # Weird, should never happen - yet #1473
                self.navhistory[0:self.navpos] = [navitem]
                self.navpos = 0
                self.back_menuitem.setEnabled(len(self.navhistory) > 1)
                self.forward_menuitem.setEnabled(False)
        self.display_die(index) # Will clear the selection in the attribute table

    # Selection changed in the DIE table - either user or program
    def on_attribute_selection(self, index, prev = None):
        if index.isValid():
            details_model = self.die_model.get_attribute_details(index)
            self.details_table.setModel(details_model)
            if details_model is not None:
                self.details_table.resizeColumnsToContents()
                self.details_warning.setVisible(details_model.warning is not None)
                if details_model.warning is not None:
                    self.details_warning.setText(details_model.warning)
            else:
                self.details_warning.setVisible(False)
            self.followref_menuitem.setEnabled(self.die_model.ref_target(index) is not None)
            self.copy_menuitem.setEnabled(True)
            self.copyline_menuitem.setEnabled(True)
            self.copytable_menuitem.setEnabled(True)
        else: # Selected nothing
            self.details_table.setModel(None)
            self.copy_menuitem.setEnabled(False)
            self.copyline_menuitem.setEnabled(False)
            self.copytable_menuitem.setEnabled(False)            
            self.followref_menuitem.setEnabled(False)


    def on_attribute_dclick(self, index):
        self.followref(index)

    # For both back and forward, delta=1 for back, -1 for forward
    # Checked because back-forward buttons can't be disabled
    def on_nav(self, delta):
        if self.tree_model: # Maybe fix for #1461? Short out nav if no file loaded
            np = self.navpos + delta
            if np < 0 or np >= len(self.navhistory):
                return
            self.navpos = np
            navitem = self.navhistory[np]
            tree_index = self.tree_model.index_for_navitem(navitem)
            self.in_tree_nav = True
            self.the_tree.setCurrentIndex(tree_index) # Causes on_tree_selection internally
            self.in_tree_nav = False
            self.back_menuitem.setEnabled(np < len(self.navhistory) - 1)
            self.forward_menuitem.setEnabled(np > 0)

    def followref(self, index = None):
        self.start_wait() # TODO: only show the wait cursor if it's indeed time consuming
        if index is None:
            index = self.die_table.currentIndex()
        navitem = self.die_model.ref_target(index)  # Retrieve the ref target from the DIE model...
        if navitem:
            target_tree_index = self.tree_model.index_for_navitem(navitem) # ...and feed it to the tree model.
            if target_tree_index:
                self.the_tree.setCurrentIndex(target_tree_index) # Calls on_tree_selection internally
        self.end_wait()

    # Called for double-click on a reference type attribute, and via the menu
    def on_followref(self):
        self.followref()

    # Back-forward mouse buttons are shortcuts for back/forward navigation
    # Qt docs claim capturing is not necessary
    #def mouseReleaseEvent(self, evt):
    #    QMainWindow.mouseReleaseEvent(self, evt)
    #    b = evt.button()
    #    if b == Qt.MouseButton.BackButton:
    #        self.on_nav(1)
    #    elif b == Qt.MouseButton.ForwardButton:
    #        self.on_nav(-1)
        

    ##########################################################################
    # Find/Find next stuff
    ##########################################################################

    def findbytext(self, die, s):
        for k in die.attributes.keys():
            attr = die.attributes[k]
            v = attr.value
            f = attr.form
            all = "\n".join((str(v), str(k), f, hex(v) if isinstance(v, int) else '')).lower()
            if all.find(s) >= 0:
                return True
        return False

    # Exception means false
    def eval_user_condition(self, cond, die):
        try:
            env = make_execution_environment(die)
        except Exception as exc: # Our error
            from .crash import report_crash
            report_crash(exc, exc.__traceback__, version, False)
            return False
        try:
            return eval(cond, env)
        except Exception as exc: # Error in condition or it assumes a different DIE structure 
            print("Error in user condition: %s" % format(exc))
            return False

    def on_find(self):
        r = QInputDialog.getText(self, 'Find', 'Find what:')
        if r[1] and r[0]:
            s = r[0].lower()
            self.findcondition = lambda die: self.findbytext(die, s)
            self.findcucondision = None
            self.findnext_menuitem.setEnabled(True)
            self.on_findnext()

    def on_findip(self):
        start_address = hex(self.dwarfinfo._start_address) if not self.dwarfinfo._start_address is None else "its preferred address"
        r = QInputDialog.getText(self, "Find code address", "Code address (hex), assuming the module is loaded at %s:" % start_address)
        if r[1] and r[0]:
            try:
                ip = r[0]
                if r[0].startswith("0x"):
                    ip = ip[2:]
                ip = int(ip, 16)
                self.findcondition = lambda die: ip_in_range(die, ip)
                self.findcucondition = lambda cu: ip_in_range(cu.get_top_DIE(), ip)
                self.findnext_menuitem.setEnabled(True)
                self.on_findnext()            
            except ValueError:
                pass

    def on_byoffset(self):
        r = QInputDialog.getText(self, "Find DIE by offset", "DIE offset (hex), relative to the section start:")
        if r[1] and r[0]:
            try:
                offset = int(r[0], 16)
                index = self.tree_model.find_offset(offset)
                if index:
                    self.the_tree.setCurrentIndex(index)
                else:
                    QMessageBox(QMessageBox.Icon.Warning, "DwARF Explorer", "The specified offset was not found. It could be beyond the section size, or fall into a CU header area.",
                        QMessageBox.StandardButton.Ok, self)
            except ValueError:
                pass

    def sample_die(self):
        return self.the_tree.currentIndex().internalPointer() or self.dwarfinfo._CUs[0].get_top_DIE()

    def on_findbycondition(self):
        dlg = ScriptDlg(self, self.sample_die())
        if dlg.exec() == QDialog.DialogCode.Accepted:
            cond = dlg.cond
            self.findcondition = lambda die: self.eval_user_condition(cond, die)
            self.findcucondition = None
            self.findnext_menuitem.setEnabled(True)
            self.on_findnext()

    def on_findnext(self):
        index = self.tree_model.find(self.the_tree.currentIndex(), self.findcondition, self.findcucondition)
        if index:
            self.the_tree.setCurrentIndex(index)

    ##########################################################################
    ##########################################################################

    def on_about(self):
        QMessageBox(QMessageBox.Icon.Information, "About...", "DWARF Explorer v." + '.'.join(str(v) for v in version) + "\n\nSeva Alekseyev, 2020-2022\nsevaa@sprynet.com\n\ngithub.com/sevaa/dwex",
            QMessageBox.StandardButton.Ok, self).show()

    def on_updatecheck(self):
        from urllib.request import urlopen
        import json
        try:
            self.start_wait()
            resp = urlopen('https://api.github.com/repos/sevaa/dwex/releases')
            if resp.getcode() == 200:
                releases = resp.read()
                self.end_wait()
                releases = json.loads(releases)
                if len(releases) > 0:
                    max_ver = max(tuple(int(v) for v in r['tag_name'].split('.')) for r in releases)
                    max_tag = '.'.join(str(i) for i in max_ver)
                    if max_ver > version:
                        s = "DWARF Explorer v." + max_tag + " is out. Use \"pip install --upgrade dwex\" to update."
                    else: 
                        s = "You have the latest version."
                    QMessageBox(QMessageBox.Icon.Information, "DWARF Explorer", s, QMessageBox.StandardButton.Ok, self).show()
        except:
            self.end_wait()

    def on_exit(self):
        self.destroy()
        QApplication.quit()

    # Checkmark toggling is handled by the framework
    def on_view_prefix(self, checked):
        self.prefix = checked
        self.sett.setValue('General/Prefix', self.prefix)
        if self.tree_model:
            self.tree_model.set_prefix(checked)

        if self.die_model:
            self.die_model.set_prefix(checked)
            self.refresh_details()

    # Checkmark toggling is handled by the framework
    def on_view_lowlevel(self, checked):   
        self.lowlevel = checked
        self.sett.setValue('General/LowLevel', self.lowlevel)
        if self.die_model:
            new_sel = self.die_model.set_lowlevel(checked, self.die_table.currentIndex())
            if new_sel:
                self.die_table.setCurrentIndex(new_sel)

    def on_view_hex(self, checked):        
        self.hex = checked
        self.sett.setValue('General/Hex', self.hex)
        if self.die_model:
            self.die_model.set_hex(checked)
            self.refresh_details()

    def on_view_regnames(self, checked):        
        self.dwarfregnames = checked
        self.sett.setValue('General/DWARFRegNames', self.dwarfregnames)
        if self.die_model:
            self.die_model.set_regnames(checked)
            self.refresh_details()            

    def on_sortcus(self, checked):
        self.sortcus = checked
        self.sett.setValue('General/SortCUs', self.sortcus)
        if self.tree_model:
            sel = self.the_tree.currentIndex()
            sel = self.tree_model.set_sortcus(checked, sel) # This will reload the tree
            if sel:
                self.the_tree.setCurrentIndex(sel)

    def on_sortdies(self, checked):
        self.sortdies = checked
        self.sett.setValue('General/SortDIEs', self.sortdies)
        if self.tree_model:
            #Throw away everything we had cached so far
            sel = self.tree_model.set_sortdies(checked)
            #This invalidates the navigation
            self.back_menuitem.setEnabled(False)
            self.forward_menuitem.setEnabled(False)
            self.followref_menuitem.setEnabled(False)
            # Navigation stack - empty
            self.navhistory = []
            self.navpos = -1
            if sel:
                self.the_tree.setCurrentIndex(sel)

    # Tree highlighting business

    def manage_hlnavigation(self, b = None):
        if b is None:
            b = self.tree_model.has_any_highlights()
        self.prevhl_menuitem.setEnabled(b)
        self.nexthl_menuitem.setEnabled(b)            

    def highlight_off(self, key):
        self.tree_model.remove_highlight(key)
        self.manage_hlnavigation()

    def on_highlight_code(self):
        if self.tree_model.has_highlight(1):
            self.highlight_off(1)
        else:
            self.tree_model.add_highlight(1, has_code_location)        
            self.manage_hlnavigation(True)

    def on_highlight_substring(self):
        if self.tree_model.has_highlight(2):
            self.highlight_off(2)
        else:
            r = QInputDialog.getText(self, 'Highlight', 'Highlight DIEs with substring:')
            if r[1] and r[0]:
                s = r[0].lower()
                self.tree_model.add_highlight(2, lambda die:self.findbytext(die, s))
                self.manage_hlnavigation(True)
            else:
                self.highlightsubstring_menuitem.setChecked(False)

    def on_highlight_condition(self):
        if self.tree_model.has_highlight(3):
            self.highlight_off(3)
        else:
            dlg = ScriptDlg(self, self.sample_die())
            if dlg.exec() == QDialog.DialogCode.Accepted:
                cond = dlg.cond
                self.tree_model.add_highlight(3, lambda die: self.eval_user_condition(cond, die))
                self.manage_hlnavigation(True)
            else:
                self.highlightcondition_menuitem.setChecked(False)
            # Accepted with blank or bogus expression is not supported

    def on_highlight_nothing(self):
        self.highlightcode_menuitem.setChecked(False)
        self.highlightsubstring_menuitem.setChecked(False)
        self.highlightcondition_menuitem.setChecked(False)
        self.manage_hlnavigation(False)
        self.tree_model.clear_highlight()

    def on_nexthl(self):
        index = self.tree_model.find(self.the_tree.currentIndex(), self.tree_model.is_highlighted, False)
        if index:
            self.the_tree.setCurrentIndex(index)

    def on_prevhl(self):
        index = self.tree_model.find_back(self.the_tree.currentIndex(), self.tree_model.is_highlighted, False)
        if index:
            self.the_tree.setCurrentIndex(index)

    def on_cuproperties(self):
        die = self.the_tree.currentIndex().internalPointer()
        if die:
            cu = die.cu
            ver = cu['version']
            if ver > 1:
                props = (ver, cu['unit_length'], cu['debug_abbrev_offset'], cu['address_size'])
                s = "DWARF version:\t%d\nLength:\t%d\nAbbrev table offset: 0x%x\nAddress size:\t%d" % props
            else:
                props = (ver, cu['address_size'])
                s = "DWARF version:\t%d\nAddress size:\t%d" % props
            t = "CU at 0x%x" % cu.cu_offset
            QMessageBox(QMessageBox.Icon.Information, t, s, QMessageBox.StandardButton.Ok, self).show()

    def on_copy(self, v):
        cb = QApplication.clipboard()
        cb.clear()
        cb.setText(v)

    def on_copyvalue(self):
        t = self.details_table if self.details_table.hasFocus() else self.die_table
        m = t.model()
        self.on_copy(m.data(t.currentIndex(), Qt.ItemDataRole.DisplayRole) or "")

    def on_copyline(self):
        t = self.details_table if self.details_table.hasFocus() else self.die_table
        m = t.model()
        row = t.currentIndex().row()
        line = "\t".join(m.data(m.index(row, c, QModelIndex()), Qt.ItemDataRole.DisplayRole) or ""
            for c in range(0, m.columnCount(QModelIndex())))
        self.on_copy(line)

    def on_copytable(self):
        t = self.details_table if self.details_table.hasFocus() else self.die_table
        m = t.model()
        table_text = "\n".join(
                "\t".join(m.data(m.index(r, c, QModelIndex()), Qt.ItemDataRole.DisplayRole)  or ""
                for c in range(0, m.columnCount(QModelIndex())))
            for r in range(0, m.rowCount(QModelIndex())))
        self.on_copy(table_text)

    def on_localsat(self):
        dlg = LocalsDlg(self, self.dwarfinfo)
        dlg.exec()

    # If the details pane has data - reload that
    def refresh_details(self):
        index = self.die_table.currentIndex()
        if index.isValid():
            details_model = self.die_model.get_attribute_details(index)
            if details_model:
                self.details_table.setModel(details_model)
                self.details_table.resizeColumnsToContents()
        self.die_table.resizeColumnsToContents()

    def on_issue(self):
        QDesktopServices.openUrl(QUrl('https://github.com/sevaa/dwex/issues/new'))

    def on_homepage(self):
        QDesktopServices.openUrl(QUrl('https://github.com/sevaa/dwex'))

    # Doesn't quite work for the delay on tree expansion :(
    def start_wait(self):
        QApplication.setOverrideCursor(Qt.CursorShape.WaitCursor)

    def end_wait(self):
        QApplication.restoreOverrideCursor()

def on_exception(exctype, exc, tb):
    if isinstance(exc, Exception):
        from .crash import report_crash
        report_crash(exc, exc.__traceback__, version, True)
        sys.excepthook = on_exception.prev_exchook
        sys.exit(1)
    elif on_exception.prev_exchook:
        on_exception.prev_exchook(exctype, exc, tb)

class TheApp(QApplication):
    def __init__(self):
        QApplication.__init__(self, [])

    def notify(self, o, evt):
        if evt.type() == QEvent.Type.MouseButtonPress and isinstance(o, QWindow) and hasattr(evt, "button"):
            b = evt.button()
            if b == Qt.MouseButton.BackButton:
                self.win.on_nav(1)
            elif b == Qt.MouseButton.ForwardButton:
                self.win.on_nav(-1)
        return QApplication.notify(self, o, evt)
    
    def start(self):
        self.win = TheWindow()
        self.exec()

def main():     
    if not sys.gettrace(): # Lame way to detect a debugger
        on_exception.prev_exchook = sys.excepthook
        sys.excepthook = on_exception

    from .patch import monkeypatch
    monkeypatch()

    TheApp().start()
            

# For running via "python -m dwex"
# Running this file directly won't work, it relies on being in a module
if __name__ == "__main__":
    main()<|MERGE_RESOLUTION|>--- conflicted
+++ resolved
@@ -4,14 +4,9 @@
 from PyQt6.QtWidgets import *
 from .die import DIETableModel, ip_in_range
 from .formats import read_dwarf, get_debug_sections
-<<<<<<< HEAD
+from .dwarfutil import has_code_location
 from .tree import DWARFTreeModel, cu_sort_key
-from .dwarfutil import has_code_location
-from .scriptdlg import ScriptDlg
-=======
-from .tree import DWARFTreeModel, has_code_location, cu_sort_key
 from .scriptdlg import ScriptDlg, make_execution_environment
->>>>>>> f3c8ac25
 from .ui import setup_ui
 from .locals import LocalsDlg
 
